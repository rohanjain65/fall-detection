from torch import Tensor, nn
from torchvision import models
from torchvision.models import vit_b_16, ViT_B_16_Weights

from utils.misc import take_annotation_from


class FallDetectionModel(nn.Module):
    """
    Vision model for fall detection supporting ConvNeXt and ViT backbones.

    Args:
        backbone_name (str): Name of the backbone model.
        num_classes (int): Number of output classes.
        pretrained (bool, optional): Load pretrained weights, enabled by default.
    """

    def __init__(self, backbone: str, num_classes: int, *, num_channels: int = 3, pretrained: bool = True) -> None:
        super(FallDetectionModel, self).__init__()

        assert hasattr(models, backbone) or backbone == "vit_b_16", f"Model {backbone} not found"

<<<<<<< HEAD
        # Load the backbone
        self.backbone: models.ConvNeXt = getattr(models, backbone)(weights="DEFAULT" if pretrained else None)

        # Replace the first convolutional layer
        self._replace_convnext_first_conv(num_channels)
=======
        if "convnext" in backbone:
            self.backbone: nn.Module = getattr(models, backbone)(weights="DEFAULT" if pretrained else None)
            num_features = self.backbone.classifier[-1].in_features
            self.backbone.classifier[-1] = nn.Identity()

        elif backbone == "vit_b_16":
            weights = ViT_B_16_Weights.DEFAULT if pretrained else None
            self.backbone = vit_b_16(weights=weights)
            num_features = self.backbone.heads.head.in_features
            self.backbone.heads.head = nn.Identity()

        else:
            raise ValueError(f"Unsupported backbone type: {backbone}")
>>>>>>> 6e0db4ba

        # Replace the classifier
        self.classifier = self._replace_convnext_classifier(num_classes)

        # Initialize weights
        self._initialize_weights()

    def forward_features(self, features: Tensor) -> Tensor:
        """
        Forward pass of the backbone model.

        Args:
            features (Tensor): Input tensor.

        Returns:
            features (Tensor): Image features, shape (batch_size, num_features).
        """
        features = self.backbone(features)
        return features

    def forward(self, x: Tensor) -> Tensor:
        """
        Forward pass of the model.

        Args:
            x (Tensor): Input tensor.

        Returns:
            logits (Tensor): Model predictions, shape (batch_size, num_classes).
        """
        features = self.forward_features(x)
        logits = self.classifier(features)
        return logits

    @take_annotation_from(forward)
    def __call__(self, *args, **kwargs):
        return nn.Module.__call__(self, *args, **kwargs)

    def _replace_convnext_first_conv(self, num_channels: int) -> None:
        """
        In-place replacement of the first convolutional layer of the ConvNeXt model.

        Args:
            num_channels (int): Number of input channels.
        """

        # Don't need to replace for RGB imagery
        if num_channels == 3:
            return

        out_channels = self.backbone.features[0][0].out_channels
        kernel_size = self.backbone.features[0][0].kernel_size
        stride = self.backbone.features[0][0].stride
        padding = self.backbone.features[0][0].padding

        self.backbone.features[0][0] = nn.Conv2d(
            num_channels,
            out_channels,
            kernel_size=kernel_size,
            stride=stride,
            padding=padding,
            bias=True,
        )

    def _replace_convnext_classifier(self, num_classes: int) -> nn.Linear:
        """
        Removes the classifier of the ConvNeXt model and replaces it with a new one.

        Args:
            num_classes (int): Number of output classes.

        Returns:
            classifier (nn.Linear): The new classifier layer.
        """

        # Replace the classifier
        num_features = self.backbone.classifier[-1].in_features
        self.backbone.classifier[-1] = nn.Identity()

        # Create a new classifier
        classifier = nn.Linear(num_features, num_classes)

        return classifier

    def _initialize_weights(self) -> None:
        nn.init.zeros_(self.classifier.weight)
        nn.init.zeros_(self.classifier.bias)<|MERGE_RESOLUTION|>--- conflicted
+++ resolved
@@ -1,6 +1,6 @@
 from torch import Tensor, nn
 from torchvision import models
-from torchvision.models import vit_b_16, ViT_B_16_Weights
+from torchvision.models import ViT_B_16_Weights, vit_b_16
 
 from utils.misc import take_annotation_from
 
@@ -20,13 +20,14 @@
 
         assert hasattr(models, backbone) or backbone == "vit_b_16", f"Model {backbone} not found"
 
-<<<<<<< HEAD
         # Load the backbone
         self.backbone: models.ConvNeXt = getattr(models, backbone)(weights="DEFAULT" if pretrained else None)
 
         # Replace the first convolutional layer
         self._replace_convnext_first_conv(num_channels)
-=======
+
+        # Replace the classifier
+        self.classifier = self._replace_convnext_classifier(num_classes)
         if "convnext" in backbone:
             self.backbone: nn.Module = getattr(models, backbone)(weights="DEFAULT" if pretrained else None)
             num_features = self.backbone.classifier[-1].in_features
@@ -40,10 +41,8 @@
 
         else:
             raise ValueError(f"Unsupported backbone type: {backbone}")
->>>>>>> 6e0db4ba
 
-        # Replace the classifier
-        self.classifier = self._replace_convnext_classifier(num_classes)
+        self.classifier = nn.Linear(num_features, num_classes)
 
         # Initialize weights
         self._initialize_weights()
